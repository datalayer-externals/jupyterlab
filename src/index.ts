--- conflicted
+++ resolved
@@ -24,21 +24,7 @@
 
 import { Debugger } from './debugger';
 
-<<<<<<< HEAD
-import { IDebugger, IDebuggerSidebar } from './tokens';
-
-import { DebuggerNotebookHandler } from './handlers/notebook';
-
-import { DebuggerConsoleHandler } from './handlers/console';
-
-import { DebuggerSidebar } from './sidebar';
-
-import { SessionTypes } from './breakpoints';
-import { DebugSession } from './session';
-import { IDisposable } from '@phosphor/disposable';
-=======
 import { IDebugger } from './tokens';
->>>>>>> 6d25330c
 
 /**
  * The command IDs used by the debugger plugin.
@@ -146,45 +132,10 @@
         return;
       }
 
-<<<<<<< HEAD
-    //   // Debugger model:
-    //   // LIST of editors that it currently cares about.
-    //   // Manages life cycle signal connections.
-    //   // Manages variables
-    // });
-  }
-};
-
-/**
- * A plugin providing a condensed sidebar UI for debugging.
- */
-const sidebar: JupyterFrontEndPlugin<IDebuggerSidebar> = {
-  id: '@jupyterlab/debugger:sidebar',
-  optional: [ILayoutRestorer],
-  provides: IDebuggerSidebar,
-  autoStart: true,
-  activate: (
-    app: JupyterFrontEnd,
-    restorer: ILayoutRestorer | null
-  ): DebuggerSidebar => {
-    const { shell } = app;
-    const label = 'Environment';
-    const namespace = 'jp-debugger-sidebar';
-    const sidebar = new DebuggerSidebar(null);
-    sidebar.id = namespace;
-    sidebar.title.label = label;
-    shell.add(sidebar, 'right', { activate: false });
-    if (restorer) {
-      restorer.add(sidebar, sidebar.id);
-    }
-
-    return sidebar;
-=======
       debug.session.client = widget.session;
       // TODO: If necessary, create a notebook handler here. Dispose an old one
       // if it is holding on to memory.
     });
->>>>>>> 6d25330c
   }
 };
 
@@ -227,47 +178,6 @@
             return;
           }
 
-<<<<<<< HEAD
-    const commandCreateDebugger = CommandIDs.create;
-
-    const commandStartDebugger = CommandIDs.start;
-
-    const commandStopDebugger = CommandIDs.stop;
-
-    var commandStop: IDisposable;
-
-    const getModel = () => {
-      return tracker.currentWidget ? tracker.currentWidget.content.model : null;
-    };
-
-    app.commands.addCommand(commandStopDebugger, {
-      label: 'Stop',
-      execute: async () => {
-        const debuggerModel = getModel();
-
-        if (debuggerModel) {
-          await debuggerModel.session.stop();
-          commandStop.dispose();
-        }
-      }
-    });
-
-    app.commands.addCommand(commandStartDebugger, {
-      label: 'Start',
-      execute: async () => {
-        const debuggerModel = getModel();
-        if (debuggerModel) {
-          await debuggerModel.session.start();
-          commandStop = await palette.addItem({
-            command: commandStopDebugger,
-            category: 'Debugger'
-          });
-        }
-      }
-    });
-
-    app.commands.addCommand(commandCreateDebugger, {
-=======
           if (sidebar.isAttached) {
             sidebar.parent = null;
           }
@@ -287,7 +197,6 @@
     });
 
     commands.addCommand(CommandIDs.create, {
->>>>>>> 6d25330c
       label: 'Debugger',
       execute: async args => {
         const id = (args.id as string) || UUID.uuid4();
@@ -297,12 +206,6 @@
           console.log('Debugger ID: ', id);
         }
 
-<<<<<<< HEAD
-        const existedWidget = tracker.currentWidget;
-
-        if (existedWidget) {
-          return;
-=======
         if (tracker.currentWidget) {
           widget = tracker.currentWidget;
         } else {
@@ -313,7 +216,6 @@
             })
           });
           void tracker.add(widget);
->>>>>>> 6d25330c
         }
 
         await commands.execute(CommandIDs.mount, { mode });
@@ -322,29 +224,16 @@
       }
     });
 
-<<<<<<< HEAD
-    palette.addItem({ command: commandCreateDebugger, category: 'Debugger' });
-    palette.addItem({
-      command: commandStartDebugger,
-      category: 'Debugger'
-    });
-=======
     palette.addItem({ command: CommandIDs.create, category: 'Debugger' });
->>>>>>> 6d25330c
 
     if (restorer) {
       // Handle state restoration.
       void restorer.restore(tracker, {
-<<<<<<< HEAD
-        command: commandCreateDebugger,
-        args: widget => ({ id: widget.content.model.id }),
-=======
         command: CommandIDs.create,
         args: widget => ({
           id: widget.content.model.id,
           mode: widget.content.model.mode
         }),
->>>>>>> 6d25330c
         name: widget => widget.content.model.id
       });
     }
