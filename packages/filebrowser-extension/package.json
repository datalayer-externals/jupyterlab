--- conflicted
+++ resolved
@@ -46,17 +46,10 @@
     "@jupyterlab/services": "^5.0.0-alpha.4",
     "@jupyterlab/statusbar": "^2.0.0-alpha.4",
     "@jupyterlab/ui-components": "^2.0.0-alpha.4",
-<<<<<<< HEAD
-    "@lumino/algorithm": "^1.2.0",
-    "@lumino/commands": "^1.8.0",
-    "@lumino/messaging": "^1.3.0",
-    "@lumino/widgets": "^1.9.0"
-=======
     "@lumino/algorithm": "^1.2.1",
     "@lumino/commands": "^1.9.0",
     "@lumino/messaging": "^1.3.1",
     "@lumino/widgets": "^1.9.4"
->>>>>>> 72d9e17d
   },
   "devDependencies": {
     "rimraf": "~3.0.0",
