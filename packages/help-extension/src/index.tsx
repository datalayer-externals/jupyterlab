--- conflicted
+++ resolved
@@ -187,29 +187,19 @@
       return;
     }
     const sessionModel = sessions[sessions.length - 1];
-    if (kernelInfoCache.has(sessionModel.kernel.name)) {
+    if (!sessionModel.kernel || kernelInfoCache.has(sessionModel.kernel.name)) {
       return;
     }
-<<<<<<< HEAD
-    const session = serviceManager.sessions.connectTo(sessionModel);
+    const session = serviceManager.sessions.connectTo({ model: sessionModel });
     // Note: .ready implies session.kernel.info is non-null
-    void session.kernel.ready.then(() => {
-=======
-    const session = serviceManager.sessions.connectTo({ model: sessionModel });
-
-    void session.kernel.info.then(kernelInfo => {
->>>>>>> 28cef062
+    void session.kernel!.info.then(kernelInfo => {
       // Check the cache second time so that, if two callbacks get scheduled,
       // they don't try to add the same commands.
-      if (kernelInfoCache.has(sessionModel.kernel.name)) {
+      if (kernelInfoCache.has(sessionModel.kernel!.name)) {
         return;
       }
       // Set the Kernel Info cache.
-      const name = session.kernel.name;
-<<<<<<< HEAD
-      const kernelInfo = session.kernel.info!;
-=======
->>>>>>> 28cef062
+      const name = session.kernel!.name;
       kernelInfoCache.set(name, kernelInfo);
 
       // Utility function to check if the current widget
@@ -230,11 +220,7 @@
 
       // Add the kernel banner to the Help Menu.
       const bannerCommand = `help-menu-${name}:banner`;
-<<<<<<< HEAD
-      const spec = serviceManager.specs?.kernelspecs[name];
-=======
-      const spec = serviceManager.kernelspecs.specs.kernelspecs[name];
->>>>>>> 28cef062
+      const spec = serviceManager.kernelspecs?.specs?.kernelspecs[name];
       if (!spec) {
         return;
       }
@@ -276,11 +262,7 @@
 
       // Add the kernel info help_links to the Help menu.
       const kernelGroup: Menu.IItemOptions[] = [];
-<<<<<<< HEAD
-      (session.kernel.info!.help_links || []).forEach(link => {
-=======
       (kernelInfo.help_links || []).forEach(link => {
->>>>>>> 28cef062
         const commandId = `help-menu-${name}:${link.text}`;
         commands.addCommand(commandId, {
           label: link.text,
