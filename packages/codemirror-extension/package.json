--- conflicted
+++ resolved
@@ -36,27 +36,15 @@
     "watch": "tsc -b --watch"
   },
   "dependencies": {
-<<<<<<< HEAD
-    "@jupyterlab/application": "^3.0.0-alpha.0",
-    "@jupyterlab/cells": "^3.0.0-alpha.0",
-    "@jupyterlab/codeeditor": "^3.0.0-alpha.0",
-    "@jupyterlab/codemirror": "^3.0.0-alpha.0",
-    "@jupyterlab/docregistry": "^3.0.0-alpha.0",
-    "@jupyterlab/fileeditor": "^3.0.0-alpha.0",
-    "@jupyterlab/mainmenu": "^3.0.0-alpha.0",
-    "@jupyterlab/notebook": "^3.0.0-alpha.0",
-    "@jupyterlab/settingregistry": "^3.0.0-alpha.0",
-    "@jupyterlab/statusbar": "^3.0.0-alpha.0",
-=======
     "@jupyterlab/application": "^3.0.0-alpha.4",
     "@jupyterlab/codeeditor": "^3.0.0-alpha.4",
     "@jupyterlab/codemirror": "^3.0.0-alpha.4",
     "@jupyterlab/docregistry": "^3.0.0-alpha.4",
     "@jupyterlab/fileeditor": "^3.0.0-alpha.4",
     "@jupyterlab/mainmenu": "^3.0.0-alpha.4",
+    "@jupyterlab/notebook": "^3.0.0-alpha.4",
     "@jupyterlab/settingregistry": "^3.0.0-alpha.4",
     "@jupyterlab/statusbar": "^3.0.0-alpha.4",
->>>>>>> 6eec51b8
     "@lumino/widgets": "^1.11.1",
     "codemirror": "~5.53.2"
   },
