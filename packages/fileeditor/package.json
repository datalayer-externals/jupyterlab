--- conflicted
+++ resolved
@@ -40,7 +40,6 @@
     "watch": "tsc -b --watch"
   },
   "dependencies": {
-<<<<<<< HEAD
     "@jupyterlab/apputils": "^3.0.0-alpha.12",
     "@jupyterlab/codeeditor": "^3.0.0-alpha.12",
     "@jupyterlab/datastore": "^3.0.0-alpha.12",
@@ -48,14 +47,6 @@
     "@jupyterlab/statusbar": "^3.0.0-alpha.12",
     "@jupyterlab/translation": "^3.0.0-alpha.12",
     "@jupyterlab/ui-components": "^3.0.0-alpha.12",
-=======
-    "@jupyterlab/apputils": "^3.0.0-alpha.14",
-    "@jupyterlab/codeeditor": "^3.0.0-alpha.14",
-    "@jupyterlab/docregistry": "^3.0.0-alpha.14",
-    "@jupyterlab/statusbar": "^3.0.0-alpha.14",
-    "@jupyterlab/translation": "^3.0.0-alpha.14",
-    "@jupyterlab/ui-components": "^3.0.0-alpha.14",
->>>>>>> f2ce9703
     "@lumino/coreutils": "^1.4.3",
     "@lumino/messaging": "^1.3.3",
     "@lumino/widgets": "^1.11.1",
