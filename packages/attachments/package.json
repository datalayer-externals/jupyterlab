{
  "name": "@jupyterlab/attachments",
  "version": "3.0.0-alpha.14",
  "description": "JupyterLab - Notebook Cell Attachments",
  "homepage": "https://github.com/jupyterlab/jupyterlab",
  "bugs": {
    "url": "https://github.com/jupyterlab/jupyterlab/issues"
  },
  "repository": {
    "type": "git",
    "url": "https://github.com/jupyterlab/jupyterlab.git"
  },
  "license": "BSD-3-Clause",
  "author": "Project Jupyter",
  "files": [
    "lib/*.d.ts",
    "lib/*.js.map",
    "lib/*.js",
    "style/*.css"
  ],
  "sideEffects": [
    "style/*.css"
  ],
  "main": "lib/index.js",
  "types": "lib/index.d.ts",
  "style": "style/index.css",
  "directories": {
    "lib": "lib/"
  },
  "scripts": {
    "build": "tsc -b",
    "clean": "rimraf lib && rimraf tsconfig.tsbuildinfo",
    "docs": "typedoc src",
    "prepublishOnly": "npm run build",
    "watch": "tsc -b --watch"
  },
  "dependencies": {
<<<<<<< HEAD
    "@jupyterlab/coreutils": "^5.0.0-alpha.12",
    "@jupyterlab/datastore": "^3.0.0-alpha.12",
    "@jupyterlab/rendermime": "^3.0.0-alpha.12",
    "@jupyterlab/rendermime-interfaces": "^3.0.0-alpha.12",
    "@lumino/coreutils": "^1.4.3",
    "@lumino/datastore": "^0.10.3"
=======
    "@jupyterlab/nbformat": "^3.0.0-alpha.14",
    "@jupyterlab/observables": "^4.0.0-alpha.14",
    "@jupyterlab/rendermime": "^3.0.0-alpha.14",
    "@jupyterlab/rendermime-interfaces": "^3.0.0-alpha.14",
    "@lumino/disposable": "^1.3.5",
    "@lumino/signaling": "^1.3.5"
>>>>>>> f2ce9703
  },
  "devDependencies": {
    "rimraf": "~3.0.0",
    "typedoc": "^0.17.7",
    "typescript": "~3.9.2"
  },
  "publishConfig": {
    "access": "public"
  }
}<|MERGE_RESOLUTION|>--- conflicted
+++ resolved
@@ -35,21 +35,12 @@
     "watch": "tsc -b --watch"
   },
   "dependencies": {
-<<<<<<< HEAD
     "@jupyterlab/coreutils": "^5.0.0-alpha.12",
     "@jupyterlab/datastore": "^3.0.0-alpha.12",
     "@jupyterlab/rendermime": "^3.0.0-alpha.12",
     "@jupyterlab/rendermime-interfaces": "^3.0.0-alpha.12",
     "@lumino/coreutils": "^1.4.3",
     "@lumino/datastore": "^0.10.3"
-=======
-    "@jupyterlab/nbformat": "^3.0.0-alpha.14",
-    "@jupyterlab/observables": "^4.0.0-alpha.14",
-    "@jupyterlab/rendermime": "^3.0.0-alpha.14",
-    "@jupyterlab/rendermime-interfaces": "^3.0.0-alpha.14",
-    "@lumino/disposable": "^1.3.5",
-    "@lumino/signaling": "^1.3.5"
->>>>>>> f2ce9703
   },
   "devDependencies": {
     "rimraf": "~3.0.0",
