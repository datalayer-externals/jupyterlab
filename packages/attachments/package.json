{
  "name": "@jupyterlab/attachments",
  "version": "3.0.0-alpha.12",
  "description": "JupyterLab - Notebook Cell Attachments",
  "homepage": "https://github.com/jupyterlab/jupyterlab",
  "bugs": {
    "url": "https://github.com/jupyterlab/jupyterlab/issues"
  },
  "repository": {
    "type": "git",
    "url": "https://github.com/jupyterlab/jupyterlab.git"
  },
  "license": "BSD-3-Clause",
  "author": "Project Jupyter",
  "files": [
    "lib/*.d.ts",
    "lib/*.js.map",
    "lib/*.js",
    "style/*.css"
  ],
  "sideEffects": [
    "style/*.css"
  ],
  "main": "lib/index.js",
  "types": "lib/index.d.ts",
  "style": "style/index.css",
  "directories": {
    "lib": "lib/"
  },
  "scripts": {
    "build": "tsc -b",
    "clean": "rimraf lib && rimraf tsconfig.tsbuildinfo",
    "docs": "typedoc src",
    "prepublishOnly": "npm run build",
    "watch": "tsc -b --watch"
  },
  "dependencies": {
<<<<<<< HEAD
    "@jupyterlab/nbformat": "^3.0.0-alpha.11",
    "@jupyterlab/datastore": "^3.0.0-alpha.11",
    "@jupyterlab/rendermime": "^3.0.0-alpha.11",
    "@jupyterlab/rendermime-interfaces": "^3.0.0-alpha.11",
=======
    "@jupyterlab/nbformat": "^3.0.0-alpha.12",
    "@jupyterlab/observables": "^4.0.0-alpha.12",
    "@jupyterlab/rendermime": "^3.0.0-alpha.12",
    "@jupyterlab/rendermime-interfaces": "^3.0.0-alpha.12",
>>>>>>> 7c01c40d
    "@lumino/disposable": "^1.3.5",
    "@lumino/datastore": "^0.10.3"
  },
  "devDependencies": {
    "rimraf": "~3.0.0",
    "typedoc": "^0.17.7",
    "typescript": "~3.9.2"
  },
  "publishConfig": {
    "access": "public"
  }
}<|MERGE_RESOLUTION|>--- conflicted
+++ resolved
@@ -35,17 +35,10 @@
     "watch": "tsc -b --watch"
   },
   "dependencies": {
-<<<<<<< HEAD
-    "@jupyterlab/nbformat": "^3.0.0-alpha.11",
-    "@jupyterlab/datastore": "^3.0.0-alpha.11",
-    "@jupyterlab/rendermime": "^3.0.0-alpha.11",
-    "@jupyterlab/rendermime-interfaces": "^3.0.0-alpha.11",
-=======
     "@jupyterlab/nbformat": "^3.0.0-alpha.12",
-    "@jupyterlab/observables": "^4.0.0-alpha.12",
+    "@jupyterlab/datastore": "^3.0.0-alpha.12",
     "@jupyterlab/rendermime": "^3.0.0-alpha.12",
     "@jupyterlab/rendermime-interfaces": "^3.0.0-alpha.12",
->>>>>>> 7c01c40d
     "@lumino/disposable": "^1.3.5",
     "@lumino/datastore": "^0.10.3"
   },
