/*-----------------------------------------------------------------------------
| Copyright (c) Jupyter Development Team.
| Distributed under the terms of the Modified BSD License.
|----------------------------------------------------------------------------*/

import {
  IFrame,
  IWidgetTracker,
  ReactWidget,
  ToolbarButton,
  ToolbarButtonComponent,
  UseSignal
} from '@jupyterlab/apputils';

import { ActivityMonitor } from '@jupyterlab/coreutils';

import {
  ABCWidgetFactory,
  DocumentRegistry,
  DocumentWidget,
  IDocumentWidget
} from '@jupyterlab/docregistry';

import { refreshIcon } from '@jupyterlab/ui-components';

import { Token } from '@lumino/coreutils';

import { ISignal, Signal } from '@lumino/signaling';

import * as React from 'react';

/**
 * A class that tracks HTML viewer widgets.
 */
export interface IHTMLViewerTracker extends IWidgetTracker<HTMLViewer> {}

/**
 * The HTML viewer tracker token.
 */
export const IHTMLViewerTracker = new Token<IHTMLViewerTracker>(
  '@jupyterlab/htmlviewer:IHTMLViewerTracker'
);
/**
 * The timeout to wait for change activity to have ceased before rendering.
 */
const RENDER_TIMEOUT = 1000;

/**
 * The CSS class to add to the HTMLViewer Widget.
 */
const CSS_CLASS = 'jp-HTMLViewer';

/**
 * A viewer widget for HTML documents.
 *
 * #### Notes
 * The iframed HTML document can pose a potential security risk,
 * since it can execute Javascript, and make same-origin requests
 * to the server, thereby executing arbitrary Javascript.
 *
 * Here, we sandbox the iframe so that it can't execute Javsacript
 * or launch any popups. We allow one exception: 'allow-same-origin'
 * requests, so that local HTML documents can access CSS, images,
 * etc from the files system.
 */
export class HTMLViewer extends DocumentWidget<IFrame>
  implements IDocumentWidget<IFrame> {
  /**
   * Create a new widget for rendering HTML.
   */
  constructor(options: DocumentWidget.IOptionsOptionalContent) {
    super({
      ...options,
      content: new IFrame({ sandbox: ['allow-same-origin'] })
    });
    this.content.addClass(CSS_CLASS);

    void this.context.ready.then(() => {
      this.update();
      // Throttle the rendering rate of the widget.
      this._monitor = new ActivityMonitor({
        signal: this.context.model.contentChanged,
        timeout: RENDER_TIMEOUT
      });
      this._monitor.activityStopped.connect(this.update, this);
    });

    // Make a refresh button for the toolbar.
    this.toolbar.addItem(
      'refresh',
      new ToolbarButton({
<<<<<<< HEAD
        icon: refreshIcon,
        onClick: () => {
          this.content.url = this.content.url;
=======
        iconRenderer: refreshIcon,
        onClick: async () => {
          if (!this.context.model.dirty) {
            await this.context.revert();
            this.update();
          }
>>>>>>> 64335218
        },
        tooltip: 'Rerender HTML Document'
      })
    );
    // Make a trust button for the toolbar.
    this.toolbar.addItem(
      'trust',
      ReactWidget.create(<Private.TrustButtonComponent htmlDocument={this} />)
    );
  }

  /**
   * Whether the HTML document is trusted. If trusted,
   * it can execute Javascript in the iframe sandbox.
   */
  get trusted(): boolean {
    return this.content.sandbox.indexOf('allow-scripts') !== -1;
  }
  set trusted(value: boolean) {
    if (this.trusted === value) {
      return;
    }
    if (value) {
      this.content.sandbox = Private.trusted;
    } else {
      this.content.sandbox = Private.untrusted;
    }
    this.content.url = this.content.url; // Force a refresh.
    this._trustedChanged.emit(value);
  }

  /**
   * Emitted when the trust state of the document changes.
   */
  get trustedChanged(): ISignal<this, boolean> {
    return this._trustedChanged;
  }

  /**
   * Dispose of resources held by the html viewer.
   */
  dispose(): void {
    if (this._objectUrl) {
      try {
        URL.revokeObjectURL(this._objectUrl);
      } catch (error) {
        /* no-op */
      }
    }
    super.dispose();
  }

  /**
   * Handle and update request.
   */
  protected onUpdateRequest(): void {
    if (this._renderPending) {
      return;
    }
    this._renderPending = true;
    void this._renderModel().then(() => (this._renderPending = false));
  }

  /**
   * Render HTML in IFrame into this widget's node.
   */
  private async _renderModel(): Promise<void> {
    let data = this.context.model.toString();
    data = await this._setBase(data);

    // Set the new iframe url.
    const blob = new Blob([data], { type: 'text/html' });
    const oldUrl = this._objectUrl;
    this._objectUrl = URL.createObjectURL(blob);
    this.content.url = this._objectUrl;

    // Release reference to any previous object url.
    if (oldUrl) {
      try {
        URL.revokeObjectURL(oldUrl);
      } catch (error) {
        /* no-op */
      }
    }
    return;
  }

  /**
   * Set a <base> element in the HTML string so that the iframe
   * can correctly dereference relative links.
   */
  private async _setBase(data: string): Promise<string> {
    const doc = this._parser.parseFromString(data, 'text/html');
    let base = doc.querySelector('base');
    if (!base) {
      base = doc.createElement('base');
      doc.head.insertBefore(base, doc.head.firstChild);
    }
    const path = this.context.path;
    const baseUrl = await this.context.urlResolver.getDownloadUrl(path);

    // Set the base href, plus a fake name for the url of this
    // document. The fake name doesn't really matter, as long
    // as the document can dereference relative links to resources
    // (e.g. CSS and scripts).
    base.href = baseUrl;
    base.target = '_self';
    return doc.documentElement.innerHTML;
  }

  private _renderPending = false;
  private _parser = new DOMParser();
  private _monitor: ActivityMonitor<
    DocumentRegistry.IModel,
    void
  > | null = null;
  private _objectUrl: string = '';
  private _trustedChanged = new Signal<this, boolean>(this);
}

/**
 * A widget factory for HTMLViewers.
 */
export class HTMLViewerFactory extends ABCWidgetFactory<HTMLViewer> {
  /**
   * Create a new widget given a context.
   */
  protected createNewWidget(context: DocumentRegistry.Context): HTMLViewer {
    return new HTMLViewer({ context });
  }
}

/**
 * A namespace for private data.
 */
namespace Private {
  /**
   * Sandbox exceptions for untrusted HTML.
   */
  export const untrusted: IFrame.SandboxExceptions[] = [];

  /**
   * Sandbox exceptions for trusted HTML.
   */
  export const trusted: IFrame.SandboxExceptions[] = ['allow-scripts'];

  /**
   * Namespace for TrustedButton.
   */
  export namespace TrustButtonComponent {
    /**
     * Interface for TrustedButton props.
     */
    export interface IProps {
      htmlDocument: HTMLViewer;
    }
  }

  /**
   * React component for a trusted button.
   *
   * This wraps the ToolbarButtonComponent and watches for trust chagnes.
   */
  export function TrustButtonComponent(props: TrustButtonComponent.IProps) {
    return (
      <UseSignal
        signal={props.htmlDocument.trustedChanged}
        initialSender={props.htmlDocument}
      >
        {session => (
          <ToolbarButtonComponent
            className=""
            onClick={() =>
              (props.htmlDocument.trusted = !props.htmlDocument.trusted)
            }
            tooltip={`Whether the HTML file is trusted.
Trusting the file allows scripts to run in it,
which may result in security risks.
Only enable for files you trust.`}
            label={props.htmlDocument.trusted ? 'Distrust HTML' : 'Trust HTML'}
          />
        )}
      </UseSignal>
    );
  }
}<|MERGE_RESOLUTION|>--- conflicted
+++ resolved
@@ -89,18 +89,12 @@
     this.toolbar.addItem(
       'refresh',
       new ToolbarButton({
-<<<<<<< HEAD
         icon: refreshIcon,
-        onClick: () => {
-          this.content.url = this.content.url;
-=======
-        iconRenderer: refreshIcon,
         onClick: async () => {
           if (!this.context.model.dirty) {
             await this.context.revert();
             this.update();
           }
->>>>>>> 64335218
         },
         tooltip: 'Rerender HTML Document'
       })
