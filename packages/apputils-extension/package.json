--- conflicted
+++ resolved
@@ -42,17 +42,10 @@
     "@jupyterlab/coreutils": "^4.0.0-alpha.4",
     "@jupyterlab/mainmenu": "^2.0.0-alpha.4",
     "@jupyterlab/ui-components": "^2.0.0-alpha.4",
-<<<<<<< HEAD
-    "@lumino/algorithm": "^1.2.0",
-    "@lumino/commands": "^1.8.0",
-    "@lumino/coreutils": "^1.3.1",
-    "@lumino/disposable": "^1.3.0",
-=======
     "@lumino/algorithm": "^1.2.1",
     "@lumino/commands": "^1.9.0",
     "@lumino/coreutils": "^1.4.0",
     "@lumino/disposable": "^1.3.2",
->>>>>>> 72d9e17d
     "@lumino/polling": "^1.0.1",
     "@lumino/widgets": "^1.9.4",
     "es6-promise": "~4.2.8"
