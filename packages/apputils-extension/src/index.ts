/*-----------------------------------------------------------------------------
| Copyright (c) Jupyter Development Team.
| Distributed under the terms of the Modified BSD License.
|----------------------------------------------------------------------------*/

import {
  ILayoutRestorer,
  IRouter,
  JupyterFrontEnd,
  JupyterFrontEndPlugin
} from '@jupyterlab/application';

import {
  Dialog,
  ICommandPalette,
  ISplashScreen,
  IThemeManager,
  IWindowResolver,
  ThemeManager,
  WindowResolver,
  Printing
} from '@jupyterlab/apputils';

import {
  debounce,
  ISettingRegistry,
  IStateDB,
  SettingRegistry,
  StateDB,
  URLExt
} from '@jupyterlab/coreutils';

import { IMainMenu } from '@jupyterlab/mainmenu';

import { CommandRegistry } from '@phosphor/commands';

import { PromiseDelegate } from '@phosphor/coreutils';

import { DisposableDelegate, IDisposable } from '@phosphor/disposable';

import { Menu } from '@phosphor/widgets';

import { Palette } from './palette';

import '../style/index.css';

/**
 * The interval in milliseconds before recover options appear during splash.
 */
const SPLASH_RECOVER_TIMEOUT = 12000;

/**
 * The command IDs used by the apputils plugin.
 */
namespace CommandIDs {
  export const changeTheme = 'apputils:change-theme';

  export const loadState = 'apputils:load-statedb';

  export const reset = 'apputils:reset';

  export const resetOnLoad = 'apputils:reset-on-load';
<<<<<<< HEAD
=======

  export const saveState = 'apputils:save-statedb';

  export const print = 'apputils:print';
>>>>>>> b58e1ddc
}

/**
 * The default command palette extension.
 */
const palette: JupyterFrontEndPlugin<ICommandPalette> = {
  activate: Palette.activate,
  id: '@jupyterlab/apputils-extension:palette',
  provides: ICommandPalette,
  autoStart: true
};

/**
 * The default command palette's restoration extension.
 *
 * #### Notes
 * The command palette's restoration logic is handled separately from the
 * command palette provider extension because the layout restorer dependency
 * causes the command palette to be unavailable to other extensions earlier
 * in the application load cycle.
 */
const paletteRestorer: JupyterFrontEndPlugin<void> = {
  activate: Palette.restore,
  id: '@jupyterlab/apputils-extension:palette-restorer',
  requires: [ILayoutRestorer],
  autoStart: true
};

/**
 * The default setting registry provider.
 */
const settings: JupyterFrontEndPlugin<ISettingRegistry> = {
  id: '@jupyterlab/apputils-extension:settings',
  activate: async (app: JupyterFrontEnd): Promise<ISettingRegistry> => {
    const connector = app.serviceManager.settings;
    const plugins = (await connector.list()).values;

    return new SettingRegistry({ connector, plugins });
  },
  autoStart: true,
  provides: ISettingRegistry
};

/**
 * The default theme manager provider.
 */
const themes: JupyterFrontEndPlugin<IThemeManager> = {
  id: '@jupyterlab/apputils-extension:themes',
  requires: [ISettingRegistry, JupyterFrontEnd.IPaths],
  optional: [ISplashScreen],
  activate: (
    app: JupyterFrontEnd,
    settings: ISettingRegistry,
    paths: JupyterFrontEnd.IPaths,
    splash: ISplashScreen | null
  ): IThemeManager => {
    const host = app.shell;
    const commands = app.commands;
    const url = URLExt.join(paths.urls.base, paths.urls.themes);
    const key = themes.id;
    const manager = new ThemeManager({ key, host, settings, splash, url });

    // Keep a synchronously set reference to the current theme,
    // since the asynchronous setting of the theme in `changeTheme`
    // can lead to an incorrect toggle on the currently used theme.
    let currentTheme: string;

    // Set data attributes on the application shell for the current theme.
    manager.themeChanged.connect((sender, args) => {
      currentTheme = args.newValue;
      app.shell.dataset.themeLight = String(manager.isLight(currentTheme));
      app.shell.dataset.themeName = currentTheme;
      if (
        app.shell.dataset.themeScrollbars !==
        String(manager.themeScrollbars(currentTheme))
      ) {
        app.shell.dataset.themeScrollbars = String(
          manager.themeScrollbars(currentTheme)
        );
      }
      commands.notifyCommandChanged(CommandIDs.changeTheme);
    });

    commands.addCommand(CommandIDs.changeTheme, {
      label: args => {
        const theme = args['theme'] as string;
        return args['isPalette'] ? `Use ${theme} Theme` : theme;
      },
      isToggled: args => args['theme'] === currentTheme,
      execute: args => {
        const theme = args['theme'] as string;
        if (theme === manager.theme) {
          return;
        }
        return manager.setTheme(theme);
      }
    });

    return manager;
  },
  autoStart: true,
  provides: IThemeManager
};

/**
 * The default theme manager's UI command palette and main menu functionality.
 *
 * #### Notes
 * This plugin loads separately from the theme manager plugin in order to
 * prevent blocking of the theme manager while it waits for the command palette
 * and main menu to become available.
 */
const themesPaletteMenu: JupyterFrontEndPlugin<void> = {
  id: '@jupyterlab/apputils-extension:themes-palette-menu',
  requires: [IThemeManager],
  optional: [ICommandPalette, IMainMenu],
  activate: (
    app: JupyterFrontEnd,
    manager: IThemeManager,
    palette: ICommandPalette | null,
    mainMenu: IMainMenu | null
  ): void => {
    const commands = app.commands;

    // If we have a main menu, add the theme manager to the settings menu.
    if (mainMenu) {
      const themeMenu = new Menu({ commands });
      themeMenu.title.label = 'JupyterLab Theme';
      void app.restored.then(() => {
        const command = CommandIDs.changeTheme;
        const isPalette = false;

        manager.themes.forEach(theme => {
          themeMenu.addItem({ command, args: { isPalette, theme } });
        });
      });
      mainMenu.settingsMenu.addGroup(
        [
          {
            type: 'submenu' as Menu.ItemType,
            submenu: themeMenu
          }
        ],
        0
      );
    }

    // If we have a command palette, add theme switching options to it.
    if (palette) {
      void app.restored.then(() => {
        const category = 'Settings';
        const command = CommandIDs.changeTheme;
        const isPalette = true;

        manager.themes.forEach(theme => {
          palette.addItem({ command, args: { isPalette, theme }, category });
        });
      });
    }
  },
  autoStart: true
};

/**
 * The default window name resolver provider.
 */
const resolver: JupyterFrontEndPlugin<IWindowResolver> = {
  id: '@jupyterlab/apputils-extension:resolver',
  autoStart: true,
  provides: IWindowResolver,
  requires: [JupyterFrontEnd.IPaths, IRouter],
  activate: async (
    _: JupyterFrontEnd,
    paths: JupyterFrontEnd.IPaths,
    router: IRouter
  ) => {
    const { hash, path, search } = router.current;
    const query = URLExt.queryStringToObject(search || '');
    const solver = new WindowResolver();
    const match = path.match(new RegExp(`^${paths.urls.workspaces}([^?\/]+)`));
    const workspace = (match && decodeURIComponent(match[1])) || '';
    const candidate = Private.candidate(paths, workspace);
    const rest = workspace
      ? path.replace(new RegExp(`^${paths.urls.workspaces}${workspace}`), '')
      : path.replace(new RegExp(`^${paths.urls.page}`), '');

    try {
      await solver.resolve(candidate);
      return solver;
    } catch (error) {
      // Window resolution has failed so the URL must change. Return a promise
      // that never resolves to prevent the application from loading plugins
      // that rely on `IWindowResolver`.
      return new Promise<IWindowResolver>(() => {
        const { base, workspaces } = paths.urls;
        const pool =
          'abcdefghijklmnopqrstuvwxyzABCDEFGHIJKLMNOPQRSTUVWXYZ0123456789';
        const random = pool[Math.floor(Math.random() * pool.length)];
        const path = URLExt.join(base, workspaces, `auto-${random}`) + rest;

        // Clone the originally requested workspace after redirecting.
        query['clone'] = workspace;

        // Change the URL and trigger a hard reload to re-route.
        const url = path + URLExt.objectToQueryString(query) + (hash || '');
        router.navigate(url, { hard: true, silent: true });
      });
    }
  }
};

/**
 * The default splash screen provider.
 */
const splash: JupyterFrontEndPlugin<ISplashScreen> = {
  id: '@jupyterlab/apputils-extension:splash',
  autoStart: true,
  provides: ISplashScreen,
  activate: app => {
    return {
      show: (light = true) => {
        const { commands, restored } = app;

        return Private.showSplash(restored, commands, CommandIDs.reset, light);
      }
    };
  }
};

const print: JupyterFrontEndPlugin<void> = {
  id: '@jupyterlab/apputils-extension:print',
  autoStart: true,
  activate: (app: JupyterFrontEnd) => {
    app.commands.addCommand(CommandIDs.print, {
      label: 'Print...',
      isEnabled: () => {
        const widget = app.shell.currentWidget;
        return Printing.getPrintFunction(widget) !== null;
      },
      execute: async () => {
        const widget = app.shell.currentWidget;
        const printFunction = Printing.getPrintFunction(widget);
        if (printFunction) {
          await printFunction();
        }
      }
    });
  }
};

/**
 * The default state database for storing application state.
 */
const state: JupyterFrontEndPlugin<IStateDB> = {
  id: '@jupyterlab/apputils-extension:state',
  autoStart: true,
  provides: IStateDB,
  requires: [JupyterFrontEnd.IPaths, IRouter, IWindowResolver],
  optional: [ISplashScreen],
  activate: (
    app: JupyterFrontEnd,
    paths: JupyterFrontEnd.IPaths,
    router: IRouter,
    resolver: IWindowResolver,
    splash: ISplashScreen | null
  ) => {
    let resolved = false;
    const { commands, serviceManager } = app;
    const { workspaces } = serviceManager;
    const workspace = resolver.name;
    const transform = new PromiseDelegate<StateDB.DataTransform>();
    const db = new StateDB({ transform: transform.promise });
    const save = debounce(async () => {
      const id = workspace;
      const metadata = { id };
      const data = await db.toJSON();

      return await workspaces.save(id, { data, metadata });
    });

    commands.addCommand(CommandIDs.loadState, {
      execute: async (args: IRouter.ILocation) => {
        // Since the command can be executed an arbitrary number of times, make
        // sure it is safe to call multiple times.
        if (resolved) {
          return;
        }

        const { hash, path, search } = args;
        const { urls } = paths;
        const query = URLExt.queryStringToObject(search || '');
        const clone =
          typeof query['clone'] === 'string'
            ? query['clone'] === ''
              ? urls.defaultWorkspace
              : URLExt.join(urls.base, urls.workspaces, query['clone'])
            : null;
        const source = clone || workspace;

        try {
          const saved = await workspaces.fetch(source);

          // If this command is called after a reset, the state database
          // will already be resolved.
          if (!resolved) {
            resolved = true;
            transform.resolve({ type: 'overwrite', contents: saved.data });
          }
        } catch (error) {
          console.warn(`Fetching workspace (${workspace}) failed:`, error);

          // If the workspace does not exist, cancel the data transformation
          // and save a workspace with the current user state data.
          if (!resolved) {
            resolved = true;
            transform.resolve({ type: 'cancel', contents: null });
          }
        }

        // Any time the local state database changes, save the workspace.
        db.changed.connect(() => void save(), db);

        if (source === clone) {
          // Maintain the query string parameters but remove `clone`.
          delete query['clone'];

          const url = path + URLExt.objectToQueryString(query) + hash;
          const cloned = save().then(() => router.stop);

          // After the state has been cloned, navigate to the URL.
          void cloned.then(() => {
            router.navigate(url, { silent: true });
          });

          return cloned;
        }

        // After the state database has finished loading, save it.
        await save();
      }
    });

    commands.addCommand(CommandIDs.reset, {
      label: 'Reset Application State',
      execute: async () => {
        await db.clear();
        await save();
        router.reload();
      }
    });

    commands.addCommand(CommandIDs.resetOnLoad, {
      execute: (args: IRouter.ILocation) => {
        const { hash, path, search } = args;
        const query = URLExt.queryStringToObject(search || '');
        const reset = 'reset' in query;
        const clone = 'clone' in query;

        if (!reset) {
          return;
        }

        // If a splash provider exists, launch the splash screen.
        const loading = splash
          ? splash.show()
          : new DisposableDelegate(() => undefined);

        // If the state database has already been resolved, resetting is
        // impossible without reloading.
        if (resolved) {
          return router.reload();
        }

        // Empty the state database.
        resolved = true;
        transform.resolve({ type: 'clear', contents: null });

        // Maintain the query string parameters but remove `reset`.
        delete query['reset'];

        const silent = true;
        const hard = true;
        const url = path + URLExt.objectToQueryString(query) + hash;
        const cleared = db.clear().then(() => router.stop);

        // After the state has been reset, navigate to the URL.
        if (clone) {
          void cleared.then(() => {
            router.navigate(url, { silent, hard });
          });
        } else {
          void cleared.then(() => {
            router.navigate(url, { silent });
            loading.dispose();
          });
        }

        return cleared;
      }
    });

    router.register({
      command: CommandIDs.loadState,
      pattern: /.?/,
      rank: 30 // High priority: 30:100.
    });

    router.register({
      command: CommandIDs.resetOnLoad,
      pattern: /(\?reset|\&reset)($|&)/,
      rank: 20 // High priority: 20:100.
    });

    return db;
  }
};

/**
 * Export the plugins as default.
 */
const plugins: JupyterFrontEndPlugin<any>[] = [
  palette,
  paletteRestorer,
  resolver,
  settings,
  state,
  splash,
  themes,
  themesPaletteMenu,
  print
];
export default plugins;

/**
 * The namespace for module private data.
 */
namespace Private {
  /**
   * Generate a workspace name candidate.
   *
   * @param workspace - A potential workspace name parsed from the URL.
   *
   * @returns A workspace name candidate.
   */
  export function candidate(
    paths: JupyterFrontEnd.IPaths,
    workspace = ''
  ): string {
    return workspace
      ? URLExt.join(paths.urls.base, paths.urls.workspaces, workspace)
      : paths.urls.defaultWorkspace;
  }

  /**
   * Create a splash element.
   */
  function createSplash(): HTMLElement {
    const splash = document.createElement('div');
    const galaxy = document.createElement('div');
    const logo = document.createElement('div');

    splash.id = 'jupyterlab-splash';
    galaxy.id = 'galaxy';
    logo.id = 'main-logo';

    galaxy.appendChild(logo);
    ['1', '2', '3'].forEach(id => {
      const moon = document.createElement('div');
      const planet = document.createElement('div');

      moon.id = `moon${id}`;
      moon.className = 'moon orbit';
      planet.id = `planet${id}`;
      planet.className = 'planet';

      moon.appendChild(planet);
      galaxy.appendChild(moon);
    });

    splash.appendChild(galaxy);

    return splash;
  }

  /**
   * A debouncer for recovery attempts.
   */
  let debouncer = 0;

  /**
   * The recovery dialog.
   */
  let dialog: Dialog<any>;

  /**
   * Allows the user to clear state if splash screen takes too long.
   */
  function recover(fn: () => void): void {
    if (dialog) {
      return;
    }

    dialog = new Dialog({
      title: 'Loading...',
      body: `The loading screen is taking a long time.
        Would you like to clear the workspace or keep waiting?`,
      buttons: [
        Dialog.cancelButton({ label: 'Keep Waiting' }),
        Dialog.warnButton({ label: 'Clear Workspace' })
      ]
    });

    dialog
      .launch()
      .then(result => {
        if (result.button.accept) {
          return fn();
        }

        dialog.dispose();
        dialog = null;

        debouncer = window.setTimeout(() => {
          recover(fn);
        }, SPLASH_RECOVER_TIMEOUT);
      })
      .catch(() => {
        /* no-op */
      });
  }

  /**
   * The splash element.
   */
  const splash = createSplash();

  /**
   * The splash screen counter.
   */
  let splashCount = 0;

  /**
   * Show the splash element.
   *
   * @param ready - A promise that must be resolved before splash disappears.
   *
   * @param commands - The application's command registry.
   *
   * @param recovery - A command that recovers from a hanging splash.
   *
   * @param light - A flag indicating whether the theme is light or dark.
   */
  export function showSplash(
    ready: Promise<any>,
    commands: CommandRegistry,
    recovery: string,
    light: boolean
  ): IDisposable {
    splash.classList.remove('splash-fade');
    splash.classList.toggle('light', light);
    splash.classList.toggle('dark', !light);
    splashCount++;

    if (debouncer) {
      window.clearTimeout(debouncer);
    }
    debouncer = window.setTimeout(() => {
      if (commands.hasCommand(recovery)) {
        recover(() => {
          return commands.execute(recovery);
        });
      }
    }, SPLASH_RECOVER_TIMEOUT);

    document.body.appendChild(splash);

    return new DisposableDelegate(() => {
      void ready.then(() => {
        if (--splashCount === 0) {
          if (debouncer) {
            window.clearTimeout(debouncer);
            debouncer = 0;
          }

          if (dialog) {
            dialog.dispose();
            dialog = null;
          }

          splash.classList.add('splash-fade');
          window.setTimeout(() => {
            document.body.removeChild(splash);
          }, 500);
        }
      });
    });
  }
}<|MERGE_RESOLUTION|>--- conflicted
+++ resolved
@@ -57,16 +57,11 @@
 
   export const loadState = 'apputils:load-statedb';
 
+  export const print = 'apputils:print';
+
   export const reset = 'apputils:reset';
 
   export const resetOnLoad = 'apputils:reset-on-load';
-<<<<<<< HEAD
-=======
-
-  export const saveState = 'apputils:save-statedb';
-
-  export const print = 'apputils:print';
->>>>>>> b58e1ddc
 }
 
 /**
