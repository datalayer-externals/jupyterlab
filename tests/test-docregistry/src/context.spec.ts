// Copyright (c) Jupyter Development Team.
// Distributed under the terms of the Modified BSD License.

import expect = require('expect.js');

<<<<<<< HEAD
import { UUID } from '@phosphor/coreutils';
=======
import { uuid } from '@jupyterlab/coreutils';
>>>>>>> 1aff4190

import { Contents, ServiceManager } from '@jupyterlab/services';

import { Widget } from '@phosphor/widgets';

import {
  Context,
  DocumentRegistry,
  TextModelFactory
} from '@jupyterlab/docregistry';

import { RenderMimeRegistry } from '@jupyterlab/rendermime';

import {
  waitForDialog,
  acceptDialog,
  dismissDialog,
  createNotebookContext
} from '../../utils';

import { DEFAULT_CONTENT } from '../../notebook-utils';

describe('docregistry/context', () => {
  let manager: ServiceManager.IManager;
  let factory = new TextModelFactory();

  before(() => {
    manager = new ServiceManager();
    return manager.ready;
  });

  describe('Context', () => {
    let context: Context<DocumentRegistry.IModel>;

    beforeEach(() => {
      context = new Context({
        manager,
        factory,
        path: UUID.uuid4() + '.txt'
      });
    });

    afterEach(() => {
      return context.session.shutdown().then(() => {
        context.dispose();
      });
    });

    describe('#constructor()', () => {
      it('should create a new context', () => {
        context = new Context({
          manager,
          factory,
          path: UUID.uuid4() + '.txt'
        });
        expect(context).to.be.a(Context);
      });
    });

    describe('#pathChanged', () => {
<<<<<<< HEAD

      it('should be emitted when the path changes', (done) => {
        let newPath = UUID.uuid4() + '.txt';
=======
      it('should be emitted when the path changes', done => {
        let newPath = uuid() + '.txt';
>>>>>>> 1aff4190
        context.pathChanged.connect((sender, args) => {
          expect(sender).to.be(context);
          expect(args).to.be(newPath);
          done();
        });
        context
          .initialize(true)
          .then(() => {
            return manager.contents.rename(context.path, newPath);
          })
          .catch(done);
      });
    });

    describe('#fileChanged', () => {
      it('should be emitted when the file is saved', done => {
        let path = context.path;
        context.fileChanged.connect((sender, args) => {
          expect(sender).to.be(context);
          expect(args.path).to.be(path);
          done();
        });
        context.initialize(true).catch(done);
      });
    });

    describe('#isReady', () => {
      it('should indicate whether the context is ready', done => {
        expect(context.isReady).to.be(false);
        context.ready
          .then(() => {
            expect(context.isReady).to.be(true);
            done();
          })
          .catch(done);
        context.initialize(true).catch(done);
      });
    });

    describe('#ready()', () => {
      it('should resolve when the file is saved for the first time', async () => {
        await context.initialize(true);
        await context.ready;
      });

      it('should resolve when the file is reverted for the first time', async () => {
        manager.contents.save(context.path, {
          type: factory.contentType,
          format: factory.fileFormat,
          content: 'foo'
        });
        await context.initialize(false);
        await context.ready;
      });

      it('should initialize the model when the file is saved for the first time', async () => {
        const context = await createNotebookContext();
        context.model.fromJSON(DEFAULT_CONTENT);
        expect(context.model.cells.canUndo).to.be(true);
        await context.initialize(true);
        await context.ready;
        expect(context.model.cells.canUndo).to.be(false);
      });

      it('should initialize the model when the file is reverted for the first time', async () => {
        const context = await createNotebookContext();
        manager.contents.save(context.path, {
          type: 'notebook',
          format: 'json',
          content: DEFAULT_CONTENT
        });
        context.model.fromJSON(DEFAULT_CONTENT);
        expect(context.model.cells.canUndo).to.be(true);
        await context.initialize(false);
        await context.ready;
        expect(context.model.cells.canUndo).to.be(false);
      });
    });

    describe('#disposed', () => {
      it('should be emitted when the context is disposed', done => {
        context.disposed.connect((sender, args) => {
          expect(sender).to.be(context);
          expect(args).to.be(void 0);
          done();
        });
        context.dispose();
      });
    });

    describe('#model', () => {
      it('should be the model associated with the document', () => {
        expect(context.model.toString()).to.be('');
      });
    });

    describe('#session', () => {
      it('should be a client session object', () => {
        expect(context.session.path).to.be(context.path);
      });
    });

    describe('#path', () => {
      it('should be the current path for the context', () => {
        expect(typeof context.path).to.be('string');
      });
    });

    describe('#contentsModel', () => {
      it('should be `null` before poulation', () => {
        expect(context.contentsModel).to.be(null);
      });

      it('should be set after poulation', done => {
        let path = context.path;
        context.ready.then(() => {
          expect(context.contentsModel.path).to.be(path);
          done();
        });
        context.initialize(true).catch(done);
      });
    });

    describe('#factoryName', () => {
      it('should be the name of the factory used by the context', () => {
        expect(context.factoryName).to.be(factory.name);
      });
    });

    describe('#isDisposed', () => {
      it('should test whether the context is disposed', () => {
        expect(context.isDisposed).to.be(false);
        context.dispose();
        expect(context.isDisposed).to.be(true);
      });
    });

    describe('#dispose()', () => {
      it('should dispose of the resources used by the context', () => {
        context.dispose();
        expect(context.isDisposed).to.be(true);
        context.dispose();
        expect(context.isDisposed).to.be(true);
      });
    });

    describe('#save()', () => {
      it('should save the contents of the file to disk', async () => {
        await context.initialize(true);
        context.model.fromString('foo');
        await context.save();
        let opts: Contents.IFetchOptions = {
          format: factory.fileFormat,
          type: factory.contentType,
          content: true
        };
        const model = await manager.contents.get(context.path, opts);
        expect(model.content).to.be('foo');
      });
    });

    describe('#saveAs()', () => {
      it('should save the document to a different path chosen by the user', () => {
        const newPath = UUID.uuid4() + '.txt';
        waitForDialog().then(() => {
          let dialog = document.body.getElementsByClassName('jp-Dialog')[0];
          let input = dialog.getElementsByTagName('input')[0];
          input.value = newPath;
          acceptDialog();
        });
        return context
          .initialize(true)
          .then(() => {
            return context.saveAs();
          })
          .then(() => {
            expect(context.path).to.be(newPath);
          });
      });

      it('should bring up a conflict dialog', () => {
<<<<<<< HEAD
        const newPath = UUID.uuid4() + '.txt';
        waitForDialog().then(() => {
          let dialog = document.body.getElementsByClassName('jp-Dialog')[0];
          let input = dialog.getElementsByTagName('input')[0];
          input.value = newPath;
          return acceptDialog();
        }).then(() => {
          return acceptDialog();
        });
        return manager.contents.save(newPath, {
          type: factory.contentType,
          format: factory.fileFormat,
          content: 'foo'
        }).then(() => {
          return context.initialize(true);
        }).then(() => {
          return context.saveAs();
        }).then(() => {
          expect(context.path).to.be(newPath);
        });
=======
        const newPath = uuid() + '.txt';
        waitForDialog()
          .then(() => {
            let dialog = document.body.getElementsByClassName('jp-Dialog')[0];
            let input = dialog.getElementsByTagName('input')[0];
            input.value = newPath;
            return acceptDialog();
          })
          .then(() => {
            return acceptDialog();
          });
        return manager.contents
          .save(newPath, {
            type: factory.contentType,
            format: factory.fileFormat,
            content: 'foo'
          })
          .then(() => {
            return context.initialize(true);
          })
          .then(() => {
            return context.saveAs();
          })
          .then(() => {
            expect(context.path).to.be(newPath);
          });
>>>>>>> 1aff4190
      });

      it('should keep the file if overwrite is aborted', () => {
        let oldPath = context.path;
<<<<<<< HEAD
        let newPath = UUID.uuid4() + '.txt';
        waitForDialog().then(() => {
          let dialog = document.body.getElementsByClassName('jp-Dialog')[0];
          let input = dialog.getElementsByTagName('input')[0];
          input.value = newPath;
          return acceptDialog();
        }).then(() => {
          return dismissDialog();
        });
        return manager.contents.save(newPath, {
          type: factory.contentType,
          format: factory.fileFormat,
          content: 'foo'
        }).then(() => {
          return context.initialize(true);
        }).then(() => {
          return context.saveAs();
        }).then(() => {
          expect(context.path).to.be(oldPath);
        });
=======
        let newPath = uuid() + '.txt';
        waitForDialog()
          .then(() => {
            let dialog = document.body.getElementsByClassName('jp-Dialog')[0];
            let input = dialog.getElementsByTagName('input')[0];
            input.value = newPath;
            return acceptDialog();
          })
          .then(() => {
            return dismissDialog();
          });
        return manager.contents
          .save(newPath, {
            type: factory.contentType,
            format: factory.fileFormat,
            content: 'foo'
          })
          .then(() => {
            return context.initialize(true);
          })
          .then(() => {
            return context.saveAs();
          })
          .then(() => {
            expect(context.path).to.be(oldPath);
          });
>>>>>>> 1aff4190
      });

      it('should just save if the file name does not change', () => {
        acceptDialog();
        let path = context.path;
        return context
          .initialize(true)
          .then(() => {
            return context.saveAs();
          })
          .then(() => {
            expect(context.path).to.be(path);
          });
      });
    });

    describe('#revert()', () => {
      it('should revert the contents of the file to the disk', () => {
        return context
          .initialize(true)
          .then(() => {
            context.model.fromString('foo');
            return context.save();
          })
          .then(() => {
            context.model.fromString('bar');
            return context.revert();
          })
          .then(() => {
            expect(context.model.toString()).to.be('foo');
          });
      });
    });

    describe('#createCheckpoint()', () => {
      it('should create a checkpoint for the file', () => {
        return context
          .initialize(true)
          .then(() => {
            return context.createCheckpoint();
          })
          .then(model => {
            expect(model.id).to.be.ok();
            expect(model.last_modified).to.be.ok();
          });
      });
    });

    describe('#deleteCheckpoint()', () => {
      it('should delete the given checkpoint', () => {
        return context
          .initialize(true)
          .then(() => {
            return context.createCheckpoint();
          })
          .then(model => {
            return context.deleteCheckpoint(model.id);
          })
          .then(() => {
            return context.listCheckpoints();
          })
          .then(models => {
            expect(models.length).to.be(0);
          });
      });
    });

    describe('#restoreCheckpoint()', () => {
      it('should restore the value to the last checkpoint value', () => {
        context.model.fromString('bar');
        let id = '';
        return context
          .initialize(true)
          .then(() => {
            return context.createCheckpoint();
          })
          .then(model => {
            context.model.fromString('foo');
            id = model.id;
            return context.save();
          })
          .then(() => {
            return context.restoreCheckpoint(id);
          })
          .then(() => {
            return context.revert();
          })
          .then(() => {
            expect(context.model.toString()).to.be('bar');
          });
      });
    });

    describe('#listCheckpoints()', () => {
      it('should list the checkpoints for the file', () => {
        let id = '';
        return context.initialize(true).then(() => {
          context
            .createCheckpoint()
            .then(model => {
              id = model.id;
              return context.listCheckpoints();
            })
            .then(models => {
              for (let model of models) {
                if (model.id === id) {
                  return;
                }
              }
              throw new Error('Model not found');
            });
        });
      });
    });

    describe('#urlResolver', () => {
      it('should be a url resolver', () => {
        expect(context.urlResolver).to.be.a(RenderMimeRegistry.UrlResolver);
      });
    });

    describe('#addSibling()', () => {
      it('should add a sibling widget', () => {
        let called = false;
        let opener = (widget: Widget) => {
          called = true;
        };
        context = new Context({
          manager,
          factory,
<<<<<<< HEAD
          path: UUID.uuid4() + '.txt',
=======
          path: uuid() + '.txt',
>>>>>>> 1aff4190
          opener
        });
        context.addSibling(new Widget());
        expect(called).to.be(true);
      });
    });
  });
});<|MERGE_RESOLUTION|>--- conflicted
+++ resolved
@@ -3,11 +3,7 @@
 
 import expect = require('expect.js');
 
-<<<<<<< HEAD
 import { UUID } from '@phosphor/coreutils';
-=======
-import { uuid } from '@jupyterlab/coreutils';
->>>>>>> 1aff4190
 
 import { Contents, ServiceManager } from '@jupyterlab/services';
 
@@ -68,14 +64,9 @@
     });
 
     describe('#pathChanged', () => {
-<<<<<<< HEAD
 
       it('should be emitted when the path changes', (done) => {
         let newPath = UUID.uuid4() + '.txt';
-=======
-      it('should be emitted when the path changes', done => {
-        let newPath = uuid() + '.txt';
->>>>>>> 1aff4190
         context.pathChanged.connect((sender, args) => {
           expect(sender).to.be(context);
           expect(args).to.be(newPath);
@@ -257,7 +248,6 @@
       });
 
       it('should bring up a conflict dialog', () => {
-<<<<<<< HEAD
         const newPath = UUID.uuid4() + '.txt';
         waitForDialog().then(() => {
           let dialog = document.body.getElementsByClassName('jp-Dialog')[0];
@@ -278,39 +268,10 @@
         }).then(() => {
           expect(context.path).to.be(newPath);
         });
-=======
-        const newPath = uuid() + '.txt';
-        waitForDialog()
-          .then(() => {
-            let dialog = document.body.getElementsByClassName('jp-Dialog')[0];
-            let input = dialog.getElementsByTagName('input')[0];
-            input.value = newPath;
-            return acceptDialog();
-          })
-          .then(() => {
-            return acceptDialog();
-          });
-        return manager.contents
-          .save(newPath, {
-            type: factory.contentType,
-            format: factory.fileFormat,
-            content: 'foo'
-          })
-          .then(() => {
-            return context.initialize(true);
-          })
-          .then(() => {
-            return context.saveAs();
-          })
-          .then(() => {
-            expect(context.path).to.be(newPath);
-          });
->>>>>>> 1aff4190
       });
 
       it('should keep the file if overwrite is aborted', () => {
         let oldPath = context.path;
-<<<<<<< HEAD
         let newPath = UUID.uuid4() + '.txt';
         waitForDialog().then(() => {
           let dialog = document.body.getElementsByClassName('jp-Dialog')[0];
@@ -331,34 +292,6 @@
         }).then(() => {
           expect(context.path).to.be(oldPath);
         });
-=======
-        let newPath = uuid() + '.txt';
-        waitForDialog()
-          .then(() => {
-            let dialog = document.body.getElementsByClassName('jp-Dialog')[0];
-            let input = dialog.getElementsByTagName('input')[0];
-            input.value = newPath;
-            return acceptDialog();
-          })
-          .then(() => {
-            return dismissDialog();
-          });
-        return manager.contents
-          .save(newPath, {
-            type: factory.contentType,
-            format: factory.fileFormat,
-            content: 'foo'
-          })
-          .then(() => {
-            return context.initialize(true);
-          })
-          .then(() => {
-            return context.saveAs();
-          })
-          .then(() => {
-            expect(context.path).to.be(oldPath);
-          });
->>>>>>> 1aff4190
       });
 
       it('should just save if the file name does not change', () => {
@@ -489,11 +422,7 @@
         context = new Context({
           manager,
           factory,
-<<<<<<< HEAD
           path: UUID.uuid4() + '.txt',
-=======
-          path: uuid() + '.txt',
->>>>>>> 1aff4190
           opener
         });
         context.addSibling(new Widget());
